--- conflicted
+++ resolved
@@ -1,7 +1,6 @@
 # ERCOT Power Market Pipeline Makefile
 # Comprehensive build and data processing automation
 
-<<<<<<< HEAD
 # Load variables from .env if present (e.g., ERCOT_DATA_DIR)
 ifneq (,$(wildcard .env))
 include .env
@@ -9,10 +8,7 @@
 export $(shell sed -n 's/^\([A-Za-z_][A-Za-z0-9_]*\)=.*/\1/p' .env)
 endif
 
-.PHONY: help build test clean install run-all extract rollup bess bess-revenue verify docker lint format check
-=======
-.PHONY: help build test clean install run-all extract rollup bess verify docker lint format check build-extractor build-extractor-release extract-ercot
->>>>>>> b86a0e56
+.PHONY: help build test clean install run-all extract rollup bess bess-revenue verify docker lint format check build-extractor build-extractor-release extract-ercot
 
 # Default target - show help
 help:
